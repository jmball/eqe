--- conflicted
+++ resolved
@@ -283,29 +283,6 @@
     log_lockin_response(resp)
 
 
-<<<<<<< HEAD
-def set_lockin_voltage(aux_out, voltage, readback=True, aux_in=None):
-    """Set voltage of lock-in amplifier auxiliary output.
-
-    Uses readback from a auxiliary input to set the output voltage. This emulates
-    a 4-wire sense configuration.
-
-    Parameters
-    ----------
-    aux_out : {1,2,3,4}
-        auxiliary output
-    voltage : float
-        output voltage
-    readback : Bool
-        update aux out using readback from an aux in
-    aux_in : {1,2,3,4}
-        auxiliary input for readback
-    """
-    pass
-
-
-def measure(wl):
-=======
 def measure(
     wl,
     grating_change_wls=None,
@@ -313,7 +290,6 @@
     auto_gain=True,
     auto_gain_method="user",
 ):
->>>>>>> 613ef15f
     """Go to wavelength and measure data.
 
     Paremeters
@@ -336,15 +312,6 @@
     data : tuple
         X, Y, Aux1, Aux2, Aux3, Aux4, R, Phase, Freq, Ch1, and Ch2.
     """
-<<<<<<< HEAD
-    resp = mono.set_wavelength(wl)
-    log_monochromator_response(resp)
-
-    parameters1 = (1, 2, 5, 6, 7, 8)
-    parameters2 = (3, 4, 9, 10, 11)
-    resp = lockin.measure_multiple(parameters1)
-    resp = lockin.measure_multiple(parameters2)
-=======
     set_wavelength(wl, grating_change_wls, filter_change_wls)
 
     if auto_gain is True:
@@ -360,7 +327,6 @@
     data1 = lockin.measure_multiple([1, 2, 5, 6, 7, 8])
     data2 = lockin.measure_multiple([3, 4, 9, 10, 11])
     return data1 + data2
->>>>>>> 613ef15f
 
 
 def scan(
